--- conflicted
+++ resolved
@@ -1192,27 +1192,18 @@
 
 	#[test]
 	fn ref_counting() {
-<<<<<<< HEAD
 		ref_counting_inner(&Default::default());
 		ref_counting_inner(&attached_key());
 		ref_counting_inner(&no_indexing());
 	}
 	fn ref_counting_inner(options: &ColumnOptions) {
-		let dir = TempDir::new("ref_counting");
-		let table = dir.table(None, options);
-		let log = dir.log();
-
-		let key = key(1, options);
-		let val = value(5000);
-=======
 		for compressed in [false, true] {
 			let dir = TempDir::new("ref_counting");
-			let table = dir.table(None);
+			let table = dir.table(None, options);
 			let log = dir.log();
 
-			let key = key(1);
+			let key = key(1, options);
 			let val = value(5000);
-
 			write_ops(&table, &log, |writer| {
 				table.write_insert_plan(&key, &val, writer, compressed).unwrap();
 				table.write_inc_ref(1, writer, compressed).unwrap();
@@ -1231,13 +1222,13 @@
 
 	#[test]
 	fn ref_underflow() {
+		let options = &ColumnOptions::default();
 		let dir = TempDir::new("ref_underflow");
-		let table = dir.table(None);
+		let table = dir.table(None, &options);
 		let log = dir.log();
 
-		let key = key(1);
+		let key = key(1, &options);
 		let val = value(10);
->>>>>>> 4f9426bb
 
 		let compressed = false;
 		write_ops(&table, &log, |writer| {
